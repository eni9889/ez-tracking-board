--- conflicted
+++ resolved
@@ -24,12 +24,7 @@
 2. Plan Check (Billing-Relevant Only)
 	-	Every billable assessment in the A&P must have a clear plan (treatment, monitoring, follow-up, referral, education).
 	-	Missing or vague plan → flag as "no_explicit_plan".
-<<<<<<< HEAD
-  - Diagnosis treated with a procedure or destruction do not need chronicity in the HPI since they are not part of E/M. 
-    
-=======
 
->>>>>>> 64fea5c7
 ⸻
 
 1. Chief Complaint Structure Check (Only if Billing Impact)
