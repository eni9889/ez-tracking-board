// EMR Provider types
export type EMRProvider = 'EZDERM' | 'EMA';

// Request types
export interface BaseLoginRequest {
  emrProvider: EMRProvider;
  username: string;
  password: string;
}

export interface EZDermLoginRequest extends BaseLoginRequest {
  emrProvider: 'EZDERM';
}

export interface EMALoginRequest extends BaseLoginRequest {
  emrProvider: 'EMA';
  firmName: string;
}

export type LoginRequest = EZDermLoginRequest | EMALoginRequest;

export interface EncountersRequest {
  username: string;
  dateRangeStart?: string;
  dateRangeEnd?: string;
  clinicId?: string;
  providerIds?: string[];
}

export interface LogoutRequest {
  username: string;
}

// Response types
export interface LoginResponse {
  success: boolean;
  username: string;
  serverUrl: string;
  emrProvider: EMRProvider;
  sessionToken?: string;
  refreshToken?: string;
  expiresAt?: string;
}

export interface RefreshTokenRequest {
  refreshToken: string;
}

export interface RefreshTokenResponse {
  success: boolean;
  sessionToken: string;
  refreshToken: string;
  expiresAt: string;
  error?: string;
}

export interface SessionValidationResponse {
  valid: boolean;
  username?: string;
  expiresAt?: string;
  error?: string;
}

export interface EncountersResponse {
  encounters: Encounter[];
}

export interface ErrorResponse {
  error: string;
  details?: string;
  status?: number;
}

export interface HealthResponse {
  status: string;
  timestamp: string;
  database?: string;
  environment?: string;
}

// EZDerm API types
export interface EZDermAPILoginRequest {
  username: string;
  password: string;
  application: string;
  timeZoneId: string;
  clientVersion: string;
}

export interface EZDermLoginResponse {
  accessToken: string;
  refreshToken: string;
  servers: {
    app: string;
  };
}

export interface EZDermEncounterFilter {
  dateOfServiceRangeHigh: string;
  clinicId: string;
  providerIds: string[];
  practiceId: string;
  dateOfServiceRangeLow: string;
  lightBean: boolean;
  dateSelection: string;
}

// Patient and encounter types
export interface PatientInfo {
  id: string;
  firstName: string;
  lastName: string;
  dateOfBirth: string;
  gender: 'MALE' | 'FEMALE' | 'OTHER';
  medicalRecordNumber: string;
  phoneNumber?: string;
  emailAddress?: string;
}

export interface Provider {
  id: string;
  name: string;
  role: 'PROVIDER' | 'SECONDARY_PROVIDER' | 'COSIGNING_PROVIDER' | 'STAFF';
  title?: string;
}

export interface Encounter {
  id: string;
  patientName: string;
  patientInfo: PatientInfo;
  appointmentTime: string;
  arrivalTime?: string;
  chiefComplaint: string;
  status: EncounterStatus;
  room: string | number;
  providers: Provider[];
  clinicName: string;
  appointmentType: string;
  appointmentColor: string;
  establishedPatient: boolean;
}

export type EncounterStatus = 
  | 'SCHEDULED' 
  | 'CONFIRMED' 
  | 'CHECKED_IN' 
  | 'ARRIVED' 
  | 'IN_ROOM' 
  | 'WITH_PROVIDER' 
  | 'READY_FOR_PROVIDER'
  | 'WITH_STAFF' 
  | 'PENDING_COSIGN' 
  | 'CHECKED_OUT' 
  | 'CANCELLED' 
  | 'NO_SHOW' 
  | 'RESCHEDULED' 
  | 'MESSAGE_LEFT' 
  | 'NO_ANSWERED'
  | 'READY_FOR_STAFF';

// Raw EZDerm API encounter response (as received from API)
export interface EZDermEncounter {
  id: string;
  patientInfo: {
    id: string;
    firstName: string;
    lastName: string;
    dateOfBirth: string;
    gender: 'MALE' | 'FEMALE' | 'OTHER';
    medicalRecordNumber: string;
    phoneNumber?: string;
    emailAddress?: string;
  };
  dateOfService: string;
  dateOfArrival?: string;
  chiefComplaintName: string;
  status: EncounterStatus;
  room?: string | number;
  encounterRoleInfoList: Array<{
    providerId: string;
    firstName: string;
    lastName: string;
    encounterRoleType: 'PROVIDER' | 'SECONDARY_PROVIDER' | 'COSIGNING_PROVIDER' | 'STAFF';
    title?: string;
  }>;
  clinicName: string;
  appointmentType: {
    name: string;
    color: string;
  };
  establishedPatient: boolean;
}

// Token storage types
export interface StoredTokens {
  accessToken: string;
  refreshToken: string;
  serverUrl: string;
  timestamp: number;
}

// Utility types
export type TokenStore = Map<string, StoredTokens>;

// AI Note Checker Job Types
export interface AINoteScanJobData {
  scanId: string;
  batchSize?: number;
}

export interface AINoteCheckJobData {
  encounterId: string;
  patientId: string;
  patientName: string;
  chiefComplaint: string;
  dateOfService: string;
  scanId: string;
  force?: boolean; // Optional force flag to bypass MD5 checking
}

export interface ToDoCompletionCheckJobData {
  scanId: string;
  batchSize?: number;
}

// EZDerm ToDo Types
export interface EZDermToDoUser {
  userId: string;
  userType: 'ASSIGNEE' | 'WATCHER';
}

export interface EZDermToDoLink {
  order: number;
  linkEntityId: string;
  description: string;
  linkType: 'PATIENT' | 'ENCOUNTER';
}

export interface EZDermToDoRequest {
  reminderEnabled: boolean;
  subject: string;
  users: EZDermToDoUser[];
  description: string;
  id: string;
  links: EZDermToDoLink[];
}

export interface EZDermToDoResponse {
  id: string;
}

// AI Note Checker Types
export interface IncompleteNotesRequest {
  fetchFrom?: number;
  size?: number;
  group?: string;
}

export interface IncompleteEncounter {
  id: string;
  active: boolean;
  chiefComplaintName: string;
  unsignedConsents: number;
  dateOfService: string;
  status: EncounterStatus;
  encounterRoleInfoList: Array<{
    active: boolean;
    providerId: string;
    encounterId: string;
    encounterRoleType: 'STAFF' | 'PROVIDER';
    onlineCheckInEnabled: boolean;
    fullOnlineCheckInEnabled: boolean;
  }>;
  virtualEncounter: boolean;
  checkAppointmentTypeOfAptSeries: boolean;
  checkResourceAvailability: boolean;
}

export interface IncompletePatientEncounter {
  id: string;
  firstName: string;
  middleName?: string;
  lastName: string;
  dateOfBirth: string;
  gender: 'MALE' | 'FEMALE' | 'OTHER';
  avatarS3Id?: string;
  incompleteEncounters: IncompleteEncounter[];
  inboxGroupType: string;
  minEncDate: string;
}

export interface IncompleteNotesResponse {
  count: number;
  incompletePatientEncounters: IncompletePatientEncounter[];
}

export interface ProgressNoteRequest {
  encounterId: string;
}

export interface ProgressNoteItem {
  elementType: string;
  text: string;
  autogenerated: boolean;
  maxCodingValue: number;
  suggestedCodingValue: number;
  order: number;
  note?: string;
  multipleItemValue: any[];
  hasReconciliation?: boolean;
}

export interface ProgressNoteSection {
  sectionType: 'SUBJECTIVE' | 'OBJECTIVE' | 'ASSESSMENT_AND_PLAN';
  locked: boolean;
  order: number;
  items: ProgressNoteItem[];
}

export interface ProgressNoteResponse {
  progressNotes: ProgressNoteSection[];
  groupCodes: {
    problemPointsV2: number;
    dataPointsV2: number;
    riskPointsV2: number;
    emCode: string;
  };
  availablePQRSMeasures: Array<{
    id: string;
    title: string;
    completed: boolean;
  }>;
  encounterNonBillableStatuses: {
    active: boolean;
    encounterId: string;
    billableEncounter: boolean;
    emCoding: boolean;
  };
  encounterPosted: boolean;
  patientAlerts?: Array<{
    id: string;
    text: string;
    modifiedById: string;
    dateModified: string;
  }>;
  patientId: string;
  availableAlertForPatientNote: boolean;
  showAlerts: boolean;
  notesCount: number;
}

export interface AIAnalysisIssue {
  assessment: string;
  issue: 'no_explicit_plan' | 'chronicity_mismatch' | 'unclear_documentation' | 'chief_complaint_structure';
  checkType?: string; // Added to track which check found this issue
  details: {
    HPI?: string;
    'A&P': string;
    correction: string;
  };
}

export interface AIAnalysisResult {
  issues?: AIAnalysisIssue[];
  status: 'ok' | 'corrections_needed';
  summary?: string;
  reason?: string; // Reason when status is 'ok'
}

export interface NoteCheckResult {
  id: number;
  encounterId: string;
  patientId: string;
  patientName: string;
  chiefComplaint: string;
  dateOfService: string;
  status: 'pending' | 'completed' | 'error';
  aiAnalysis?: AIAnalysisResult;
  issuesFound: boolean;
  checkedAt: Date;
  checkedBy: string;
  errorMessage?: string;
  noteContentMd5?: string;
  noteContent?: string;
}

export interface NoteCheckQueueItem {
  id: number;
  encounterId: string;
  patientId: string;
  priority: number;
  status: 'pending' | 'processing' | 'completed' | 'error';
  createdAt: Date;
  processedAt?: Date;
}

export interface CreatedToDo {
  id: number;
  encounterId: string;
  patientId: string;
  patientName: string;
  ezDermToDoId: string;
  subject: string;
  description: string;
  assignedTo: string;
  assignedToName: string;
  ccList: any[];
  issuesCount: number;
  createdBy: string;
  createdAt: Date;
}

export interface EZDermToDoStatus {
  id: string;
  status: string;
  active: boolean;
  subject: string;
  description: string;
  dateCreated: string;
  overdue: boolean;
  commentCount: number;
  unread: boolean;
  important: boolean;
}

export interface InvalidIssue {
  id: number;
  encounterId: string;
  checkId: number;
  issueIndex: number;
  issueType: string;
  assessment: string;
  issueHash: string;
  markedInvalidBy: string;
  markedInvalidAt: Date;
  reason?: string;
}

<<<<<<< HEAD
// ModMed EMA OAuth2 types
export interface EMATokenRequest {
  username: string;
  password: string;
  grant_type: 'password';
}

export interface EMATokenResponse {
  scope: string;
  token_type: string;
  access_token: string;
  refresh_token: string;
}

// FHIR Bundle types for EMA encounters
export interface FHIRCoding {
  system: string;
  code: string;
  display: string;
}

export interface FHIRCodeableConcept {
  coding: FHIRCoding[];
  text?: string;
}

export interface FHIRReference {
  reference: string;
  display: string;
}

export interface FHIRPeriod {
  start: string;
  end?: string;
}

export interface FHIRParticipant {
  type: FHIRCodeableConcept[];
  individual: FHIRReference;
}

export interface FHIRLocation {
  location: FHIRReference;
}

export interface FHIREncounter {
  resourceType: 'Encounter';
  id: string;
  meta: {
    lastUpdated: string;
  };
  status: string;
  class: FHIRCoding;
  type: FHIRCodeableConcept[];
  subject: FHIRReference;
  participant: FHIRParticipant[];
  period: FHIRPeriod;
  location: FHIRLocation[];
}

export interface FHIRBundleLink {
  relation: string;
  url: string;
}

export interface FHIRBundleEntry {
  fullUrl: string;
  resource: FHIREncounter;
}

export interface FHIRBundle {
  resourceType: 'Bundle';
  id: string;
  meta: {
    lastUpdated: string;
  };
  type: 'searchset';
  total: number;
  link: FHIRBundleLink[];
  entry: FHIRBundleEntry[];
=======
export interface ResolvedIssue {
  id: number;
  encounterId: string;
  checkId: number;
  issueIndex: number;
  issueType: string;
  assessment: string;
  issueHash: string;
  markedResolvedBy: string;
  markedResolvedAt: Date;
  reason?: string;
>>>>>>> 6226e1db
} <|MERGE_RESOLUTION|>--- conflicted
+++ resolved
@@ -436,7 +436,6 @@
   reason?: string;
 }
 
-<<<<<<< HEAD
 // ModMed EMA OAuth2 types
 export interface EMATokenRequest {
   username: string;
@@ -517,7 +516,8 @@
   total: number;
   link: FHIRBundleLink[];
   entry: FHIRBundleEntry[];
-=======
+}
+
 export interface ResolvedIssue {
   id: number;
   encounterId: string;
@@ -529,5 +529,4 @@
   markedResolvedBy: string;
   markedResolvedAt: Date;
   reason?: string;
->>>>>>> 6226e1db
 } 