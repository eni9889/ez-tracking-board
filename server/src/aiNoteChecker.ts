--- conflicted
+++ resolved
@@ -418,20 +418,15 @@
       throw new Error(`Prompt template not found for check type: ${checkType}`);
     }
 
-<<<<<<< HEAD
     // Generate filtered note content based on check type
     const noteText = this.formatProgressNoteForAnalysis(progressNote, checkType);
 
-    try {
-      console.log(`🤖 Performing ${checkType} check with OpenAI GPT-5...`);
-      console.log(`📄 Filtered note content for ${checkType}:`, noteText.substring(0, 200) + '...');
-=======
     // Get the model for this specific check type
     const modelToUse = this.getModelForCheck(checkType);
 
     try {
       console.log(`🤖 Performing ${checkType} check with OpenAI ${modelToUse}...`);
->>>>>>> c7e87851
+      console.log(`📄 Filtered note content for ${checkType}:`, noteText.substring(0, 200) + '...');
 
       const response = await this.openaiClient.responses.create({
         model: modelToUse,
@@ -504,13 +499,7 @@
         console.log('✅ All AI prompt templates reloaded successfully');
       }
       
-<<<<<<< HEAD
       // Perform all checks in parallel for better performance
-=======
-      const noteText = this.formatProgressNoteForAnalysis(progressNote);
-
-      // Perform all AI checks in parallel for better performance
->>>>>>> c7e87851
       const checkPromises = Object.values(this.CHECK_TYPES).map(checkType => 
         this.performSingleCheck(checkType, progressNote)
       );
